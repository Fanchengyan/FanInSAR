--- conflicted
+++ resolved
@@ -16,7 +16,410 @@
 from faninsar import Profile
 
 
-<<<<<<< HEAD
+class GeoDataFormatConverter:
+    """A class to convert data format between raster and binary.
+
+    Examples
+    --------
+    ::
+
+        >>> from pathlib import Path
+        >>> from data_tool import GeoDataFormatConverter
+        >>> phase_file = Path("phase.tif")
+        >>> amplitude_file = Path("amplitude.tif")
+        >>> binary_file = Path("phase.int")
+
+        load/add raster and convert to binary
+
+        >>> gfc = GeoDataFormatConverter()
+        >>> gfc.load_raster(phase_file)
+        >>> gfc.add_band_from_raster(amplitude_file)
+        >>> gfc.to_binary(binary_file)
+
+        load binary file
+
+        >>> gfc.load_binary(binary_file)
+        >>> print(gfc.arr.shape)
+    """
+
+    def __init__(self) -> None:
+        self.arr: np.ndarray = None
+        self.profile: dict = None
+
+    @property
+    def _profile_str(self):
+        return pprint.pformat(self.profile, sort_dicts=False)
+
+    def __str__(self) -> str:
+        return f"DataConverter: \n{self._profile_str}"
+
+    def __repr__(self) -> str:
+        return str(self)
+
+    def _load_raster(self, raster_file: Union[str, Path]):
+        """Load a raster file into the data array."""
+        with rasterio.open(raster_file) as ds:
+            arr = ds.read()
+            profile = ds.profile.copy()
+        return arr, profile
+
+    def load_binary(
+        self,
+        binary_file: Union[str, Path],
+        order: Literal["BSQ", "BIP", "BIL"] = "BSQ",
+        dtype="auto",
+    ):
+        """Load a binary file into the data array.
+
+        Parameters
+        ----------
+        binary_file : str or Path
+            The binary file to be loaded. the binary file should be with a profile file with the same name.
+        order : str, one of ['BSQ', 'BIP', 'BIL']
+            The order of the data array. 'BSQ' for band sequential, 'BIP' for band interleaved by pixel,
+            'BIL' for band interleaved by line. Default is 'BSQ'.
+            See: https://desktop.arcgis.com/zh-cn/arcmap/latest/manage-data/raster-and-images/bil-bip-and-bsq-raster-files.htm
+        """
+        binary_profile_file = str(binary_file) + ".profile"
+        if not Path(binary_profile_file).exists():
+            raise FileNotFoundError(f"{binary_profile_file} not found")
+
+        with open(binary_profile_file, "r") as f:
+            profile = eval(f.read())
+
+        # todo: auto detect dtype by shape
+        if dtype == "auto":
+            dtype = np.float32
+
+        arr = np.fromfile(binary_file, dtype=dtype)
+        if order == "BSQ":
+            arr = arr.reshape(profile["count"], profile["height"], profile["width"])
+        elif order == "BIP":
+            arr = arr.reshape(
+                profile["height"], profile["width"], profile["count"]
+            ).transpose(2, 0, 1)
+        elif order == "BIL":
+            arr = arr.reshape(
+                profile["height"], profile["count"], profile["width"]
+            ).transpose(1, 0, 2)
+        else:
+            raise ValueError(
+                "order should be one of ['BSQ', 'BIP', 'BIL']," f" but got {order}"
+            )
+
+        if "dtype" not in profile:
+            profile["dtype"] = dtypes.get_minimum_dtype(arr)
+
+        self.arr = arr
+        self.profile = profile
+
+    def load_raster(self, raster_file: Union[str, Path]):
+        """Load a raster file into the data array.
+
+        Parameters
+        ----------
+        raster_file : str or Path
+            The raster file to be loaded. raster format should be supported by gdal.
+            See: https://gdal.org/drivers/raster/index.html
+        """
+        self.arr, self.profile = self._load_raster(raster_file)
+
+    def to_binary(
+        self, out_file: Union[str, Path], order: Literal["BSQ", "BIP", "BIL"] = "BSQ"
+    ):
+        """Write the data array into a binary file.
+
+        Parameters
+        ----------
+        out_file : str or Path
+            The binary file to be written. the binary file will be with a profile file with the same name.
+        order : str, one of ['BSQ', 'BIP', 'BIL']
+            The order of the data array. 'BSQ' for band sequential, 'BIP' for band interleaved by pixel,
+            'BIL' for band interleaved by line. Default is 'BSQ'.
+            See: https://desktop.arcgis.com/en/arcmap/latest/manage-data/raster-and-images/bil-bip-and-bsq-raster-files.htm
+        """
+        if order == "BSQ":
+            arr = self.arr
+        elif order == "BIL":
+            arr = np.transpose(self.arr, (1, 2, 0))
+        elif order == "BIP":
+            arr = np.transpose(self.arr, (1, 0, 2))
+
+        # write data into a binary file
+        (arr.astype(np.float32).tofile(out_file))
+
+        # write profile into a file with the same name
+        out_profile_file = str(out_file) + ".profile"
+        with open(out_profile_file, "w") as f:
+            f.write(self._profile_str)
+
+    def to_raster(self, out_file: Union[str, Path], driver="GTiff"):
+        """Write the data array into a raster file.
+
+        Parameters
+        ----------
+        out_file : str or Path
+            The raster file to be written.
+        driver : str
+            The driver to be used to write the raster file. See: https://gdal.org/drivers/raster/index.html
+        """
+        self.profile.update({"driver": driver})
+        with rasterio.open(out_file, "w", **self.profile) as ds:
+            bands = range(1, self.profile["count"] + 1)
+            ds.write(self.arr, bands)
+
+    def add_band(self, arr: np.ndarray):
+        """Add a band to the data array.
+
+        Parameters
+        ----------
+        arr : 2D or 3D numpy.ndarray
+            The array to be added. The shape of the array should be (height, width) or (band, height, width).
+        """
+        if not isinstance(arr, np.ndarray):
+            try:
+                arr = np.array(arr)
+            except:
+                raise TypeError("arr can not be converted to numpy array")
+
+        if len(arr.shape) == 2:
+            arr = np.concatenate((self.arr, arr[None, :, :]), axis=0)
+        if len(arr.shape) == 3:
+            arr = np.concatenate((self.arr, arr), axis=0)
+
+        self.update_arr(arr)
+
+    def add_band_from_raster(self, raster_file: Union[str, Path]):
+        """Add band to the data array from a raster file.
+
+        Parameters
+        ----------
+        raster_file : str or Path
+            The raster file to be added. raster format should be supported by gdal. See: https://gdal.org/drivers/raster/index.html
+        """
+        arr, profile = self._load_raster(raster_file)
+        self.add_band(arr)
+
+    def add_band_from_binary(self, binary_file: Union[str, Path]):
+        """Add band to the data array from a binary file.
+
+        Parameters
+        ----------
+        binary_file : str or Path
+            The binary file to be added. the binary file should be with a profile file with the same name.
+        """
+        arr, profile = self._load_binary(binary_file)
+        self.add_band(arr)
+
+    def update_arr(
+        self,
+        arr: np.ndarray,
+        dtype: str = "auto",
+        nodata: Union[int, float, None, str] = "auto",
+        error_if_nodata_invalid: bool = True,
+    ):
+        """update the data array.
+
+        Parameters
+        ----------
+        arr : numpy.ndarray
+            The array to be updated. The profile will be updated accordingly.
+        dtype : str or numpy.dtype
+            The dtype of the array. If 'auto', the minimum dtype will be used. Default is 'auto'.
+        nodata : int, float, None or 'auto'
+            The nodata value of the array. If 'auto', the nodata value will be set to the nodata value of the profile if valid, otherwise None. Default is 'auto'.
+        error_if_nodata_invalid : bool
+            Whether to raise error if nodata is out of dtype range. Default is True.
+        """
+        self.arr = arr
+        if not hasattr(self, "profile"):
+            raise AttributeError("profile is not set yet")
+
+        # update profile info
+        self.profile["count"] = arr.shape[0]
+        self.profile["height"] = arr.shape[1]
+        self.profile["width"] = arr.shape[2]
+
+        if dtype == "auto":
+            self.profile["dtype"] = dtypes.get_minimum_dtype(arr)
+        else:
+            if not dtypes.check_dtype(dtype):
+                raise ValueError(f"dtype {dtype} is not supported")
+            self.profile["dtype"] = dtype
+
+        if nodata == "auto":
+            nodata = self.profile["nodata"]
+            error_if_nodata_invalid = False
+
+        if nodata is None:
+            self.profile["nodata"] = None
+        else:
+            dtype_ranges = dtypes.dtype_ranges[self.profile["dtype"]]
+            if dtypes.in_dtype_range(nodata, self.profile["dtype"]):
+                self.profile["nodata"] = nodata
+            else:
+                if error_if_nodata_invalid:
+                    raise ValueError(
+                        f"nodata {nodata} is out of dtype range {dtype_ranges}"
+                    )
+                else:
+                    print(
+                        "Warning: nodata is out of dtype range, "
+                        "nodata will be set to None"
+                    )
+                    self.profile["nodata"] = None
+
+
+class Profile:
+    """a class to manage the profile of a raster file.
+    The profile is the metadata of the raster file and
+    can be recognized by rasterio package"""
+
+    def __init__(self, profile: dict = None) -> None:
+        self.profile = profile
+
+    def __str__(self) -> str:
+        return pprint.pformat(self.profile, sort_dicts=False)
+
+    def __repr__(self) -> str:
+        return str(self)
+
+    def __getitem__(self, key):
+        return self.profile[key]
+
+    def __setitem__(self, key, value):
+        self.profile[key] = value
+
+    def __contains__(self, key):
+        return key in self.profile
+
+    def __iter__(self):
+        return iter(self.profile)
+
+    def __len__(self):
+        return len(self.profile)
+
+    def __delitem__(self, key):
+        del self.profile[key]
+
+    def __eq__(self, other):
+        return self.profile == other.profile
+
+    def __ne__(self, other):
+        return self.profile != other.profile
+
+    @classmethod
+    def from_raster_file(cls, raster_file: Union[str, Path]):
+        """Create a Profile object from a raster file."""
+        with rasterio.open(raster_file) as ds:
+            profile = ds.profile.copy()
+        return cls(profile)
+
+    @classmethod
+    def from_ascii_header_file(cls, ascii_file: Union[str, Path]):
+        """Create a Profile object from an ascii header file.
+        The ascii header file is the metadata of a binary.
+        More information can be found at: https://desktop.arcgis.com/zh-cn/arcmap/latest/manage-data/raster-and-images/esri-ascii-raster-format.htm
+
+        Example of an ascii header file
+        -------------------------------
+        ::
+
+            ncols         43200
+            nrows         18000
+            xllcorner     -180.000000
+            yllcorner     -60.000000
+            cellsize      0.008333
+            NODATA_value  -9999
+        """
+        df = pd.read_csv(ascii_file, sep="\s+", header=None, index_col=0)
+        df.index = df.index.str.lower()
+
+        width = int(df.loc["ncols", 1])
+        height = int(df.loc["nrows", 1])
+        cell_size = float(df.loc["cellsize", 1])
+        try:
+            left = float(df.loc["xllcorner", 1])
+            bottom = float(df.loc["yllcorner", 1])
+        except:
+            left = float(df.loc["xllcenter", 1]) - cell_size / 2
+            bottom = float(df.loc["yllcenter", 1]) - cell_size / 2
+
+        # pixel left lower corner to pixel left upper corner (rasterio transform)
+        top = bottom + (height + 1) * cell_size
+
+        tf = transform.from_origin(left, top, cell_size, cell_size)
+
+        nodata = None
+        if "nodata_value" in df.index:
+            nodata = float(df.loc["nodata_value", 1])
+
+        profile = {
+            "width": width,
+            "height": height,
+            "transform": tf,
+            "count": 1,
+            "nodata": nodata,
+        }
+
+        return cls(profile)
+
+    @classmethod
+    def from_profile_file(cls, profile_file: Union[str, Path]):
+        """Create a Profile object from a profile file."""
+        with open(profile_file, "r") as f:
+            profile = eval(f.read())
+        return cls(profile)
+
+    @classmethod
+    def from_bounds_res( 
+        cls,
+        bounds: Tuple[float, float, float, float],
+        res: Union[float, Tuple[float, float]],
+    ):
+        """Create a Profile object from bounds and resolution.
+
+        Parameters
+        ----------
+        bounds : tuple of float (left/W, bottom/S, right/E, top/N)
+            The bounds of the raster file.
+        res : float or tuple of float (x_res, y_res)
+            The resolution of the raster file. If a float is provided,
+            the x_res and y_res will be the same.
+
+        Returns
+        -------
+        Profile : Profile
+            A Profile object only with width, height and transform.
+        """
+        if isinstance(res, (int, float, np.integer, np.floating)):
+            res = (float(res), float(res))
+        dst_w, dst_s, dst_e, dst_n = bounds
+        width = int(round((dst_e - dst_w) / res[0]))
+        height = int(round((dst_n - dst_s) / res[1]))
+        tf = Affine.translation(dst_w, dst_n) * Affine.scale(res[0], -res[1])
+
+        profile = {"width": width, "height": height, "transform": tf}
+        return cls(profile)
+
+    def to_file(self, file: Union[str, Path]):
+        """Write the profile into a file."""
+        file = Path(file)
+        if file.suffix != ".profile":
+            file = file.parent / (file.name + ".profile")
+        with open(file, "w") as f:
+            f.write(str(self))
+
+    def to_latlon(self) -> Tuple[np.ndarray, np.ndarray]:
+        '''get the latitude and longitude from profile data'''
+        tf = self.profile["transform"]
+        width = self.profile["width"]
+        height = self.profile["height"]
+        lon = tf.xoff + tf.a * np.arange(width) + tf.a * 0.5
+        lat = tf.yoff + tf.e * np.arange(height) + tf.e * 0.5
+        return lat, lon
+
+
 def geoinfo_from_latlon(lat, lon):
     west, south, east, north, width, height = (
         np.nanmin(lon),
@@ -222,10 +625,8 @@
     return arr_dst
 
 
-=======
->>>>>>> 0e42aa9a
 class GeoDataFormatConverter:
-    """A class to convert data format between raster and binary.
+    '''A class to convert data format between raster and binary.
 
     Examples
     --------
@@ -248,7 +649,7 @@
 
         >>> gfc.load_binary(binary_file)
         >>> print(gfc.arr.shape)
-    """
+    '''
 
     def __init__(self) -> None:
         self.arr: np.ndarray = None
@@ -265,7 +666,7 @@
         return str(self)
 
     def _load_raster(self, raster_file: Union[str, Path]):
-        """Load a raster file into the data array."""
+        '''Load a raster file into the data array.'''
         with rasterio.open(raster_file) as ds:
             arr = ds.read()
             profile = ds.profile.copy()
@@ -274,116 +675,124 @@
     def load_binary(
         self,
         binary_file: Union[str, Path],
-        order: Literal["BSQ", "BIP", "BIL"] = "BSQ",
-        dtype="auto",
+        order: Literal['BSQ', 'BIP', 'BIL'] = 'BSQ',
+        dtype='auto'
     ):
-        """Load a binary file into the data array.
+        '''Load a binary file into the data array.
 
         Parameters
         ----------
         binary_file : str or Path
             The binary file to be loaded. the binary file should be with a profile file with the same name.
         order : str, one of ['BSQ', 'BIP', 'BIL']
-            The order of the data array. 'BSQ' for band sequential, 'BIP' for band interleaved by pixel,
-            'BIL' for band interleaved by line. Default is 'BSQ'.
+            The order of the data array. 'BSQ' for band sequential, 'BIP' for band interleaved by pixel, 
+            'BIL' for band interleaved by line. Default is 'BSQ'. 
             See: https://desktop.arcgis.com/zh-cn/arcmap/latest/manage-data/raster-and-images/bil-bip-and-bsq-raster-files.htm
-        """
-        binary_profile_file = str(binary_file) + ".profile"
+        '''
+        binary_profile_file = str(binary_file) + '.profile'
         if not Path(binary_profile_file).exists():
             raise FileNotFoundError(f"{binary_profile_file} not found")
 
-        with open(binary_profile_file, "r") as f:
+        with open(binary_profile_file, 'r') as f:
             profile = eval(f.read())
 
         # todo: auto detect dtype by shape
-        if dtype == "auto":
+        if dtype == 'auto':
             dtype = np.float32
 
         arr = np.fromfile(binary_file, dtype=dtype)
-        if order == "BSQ":
-            arr = arr.reshape(profile["count"], profile["height"], profile["width"])
-        elif order == "BIP":
-            arr = arr.reshape(
-                profile["height"], profile["width"], profile["count"]
-            ).transpose(2, 0, 1)
-        elif order == "BIL":
-            arr = arr.reshape(
-                profile["height"], profile["count"], profile["width"]
-            ).transpose(1, 0, 2)
+        if order == 'BSQ':
+            arr = arr.reshape(profile['count'],
+                              profile['height'],
+                              profile['width'])
+        elif order == 'BIP':
+            arr = (arr.reshape(profile['height'],
+                               profile['width'],
+                               profile['count'])
+                   .transpose(2, 0, 1))
+        elif order == 'BIL':
+            arr = (arr.reshape(profile['height'],
+                               profile['count'],
+                               profile['width'])
+                   .transpose(1, 0, 2))
         else:
             raise ValueError(
-                "order should be one of ['BSQ', 'BIP', 'BIL']," f" but got {order}"
+                "order should be one of ['BSQ', 'BIP', 'BIL'],"
+                f" but got {order}"
             )
 
-        if "dtype" not in profile:
-            profile["dtype"] = dtypes.get_minimum_dtype(arr)
+        if 'dtype' not in profile:
+            profile['dtype'] = dtypes.get_minimum_dtype(arr)
 
         self.arr = arr
         self.profile = profile
 
     def load_raster(self, raster_file: Union[str, Path]):
-        """Load a raster file into the data array.
+        '''Load a raster file into the data array.
 
         Parameters
         ----------
         raster_file : str or Path
-            The raster file to be loaded. raster format should be supported by gdal.
+            The raster file to be loaded. raster format should be supported by gdal. 
             See: https://gdal.org/drivers/raster/index.html
-        """
+        '''
         self.arr, self.profile = self._load_raster(raster_file)
 
     def to_binary(
-        self, out_file: Union[str, Path], order: Literal["BSQ", "BIP", "BIL"] = "BSQ"
+        self,
+        out_file: Union[str, Path],
+        order: Literal['BSQ', 'BIP', 'BIL'] = 'BSQ'
     ):
-        """Write the data array into a binary file.
+        '''Write the data array into a binary file.
 
         Parameters
         ----------
         out_file : str or Path
             The binary file to be written. the binary file will be with a profile file with the same name.
         order : str, one of ['BSQ', 'BIP', 'BIL']
-            The order of the data array. 'BSQ' for band sequential, 'BIP' for band interleaved by pixel,
-            'BIL' for band interleaved by line. Default is 'BSQ'.
+            The order of the data array. 'BSQ' for band sequential, 'BIP' for band interleaved by pixel, 
+            'BIL' for band interleaved by line. Default is 'BSQ'. 
             See: https://desktop.arcgis.com/en/arcmap/latest/manage-data/raster-and-images/bil-bip-and-bsq-raster-files.htm
-        """
-        if order == "BSQ":
+        '''
+        if order == 'BSQ':
             arr = self.arr
-        elif order == "BIL":
+        elif order == 'BIL':
             arr = np.transpose(self.arr, (1, 2, 0))
-        elif order == "BIP":
+        elif order == 'BIP':
             arr = np.transpose(self.arr, (1, 0, 2))
 
         # write data into a binary file
-        (arr.astype(np.float32).tofile(out_file))
+        (arr.astype(np.float32)
+         .tofile(out_file))
 
         # write profile into a file with the same name
-        out_profile_file = str(out_file) + ".profile"
-        with open(out_profile_file, "w") as f:
+        out_profile_file = str(out_file) + '.profile'
+        with open(out_profile_file, 'w') as f:
             f.write(self._profile_str)
 
-    def to_raster(self, out_file: Union[str, Path], driver="GTiff"):
-        """Write the data array into a raster file.
+    def to_raster(self, out_file: Union[str, Path], driver='GTiff'):
+        '''Write the data array into a raster file.
 
         Parameters
         ----------
         out_file : str or Path
-            The raster file to be written.
+            The raster file to be written. 
         driver : str
             The driver to be used to write the raster file. See: https://gdal.org/drivers/raster/index.html
-        """
-        self.profile.update({"driver": driver})
-        with rasterio.open(out_file, "w", **self.profile) as ds:
-            bands = range(1, self.profile["count"] + 1)
+        '''
+        self.profile.update({'driver': driver})
+        with rasterio.open(out_file, 'w', **self.profile) as ds:
+            bands = range(1, self.profile['count']+1)
             ds.write(self.arr, bands)
 
     def add_band(self, arr: np.ndarray):
-        """Add a band to the data array.
+        '''Add a band to the data array.
 
         Parameters
         ----------
         arr : 2D or 3D numpy.ndarray
             The array to be added. The shape of the array should be (height, width) or (band, height, width).
-        """
+        '''
         if not isinstance(arr, np.ndarray):
             try:
                 arr = np.array(arr)
@@ -398,35 +807,35 @@
         self.update_arr(arr)
 
     def add_band_from_raster(self, raster_file: Union[str, Path]):
-        """Add band to the data array from a raster file.
+        '''Add band to the data array from a raster file.
 
         Parameters
         ----------
         raster_file : str or Path
             The raster file to be added. raster format should be supported by gdal. See: https://gdal.org/drivers/raster/index.html
-        """
+        '''
         arr, profile = self._load_raster(raster_file)
         self.add_band(arr)
 
     def add_band_from_binary(self, binary_file: Union[str, Path]):
-        """Add band to the data array from a binary file.
+        '''Add band to the data array from a binary file.
 
         Parameters
         ----------
         binary_file : str or Path
             The binary file to be added. the binary file should be with a profile file with the same name.
-        """
+        '''
         arr, profile = self._load_binary(binary_file)
         self.add_band(arr)
 
     def update_arr(
         self,
         arr: np.ndarray,
-        dtype: str = "auto",
-        nodata: Union[int, float, None, str] = "auto",
+        dtype: str = 'auto',
+        nodata: Union[int, float, None, str] = 'auto',
         error_if_nodata_invalid: bool = True,
     ):
-        """update the data array.
+        '''update the data array.
 
         Parameters
         ----------
@@ -438,50 +847,47 @@
             The nodata value of the array. If 'auto', the nodata value will be set to the nodata value of the profile if valid, otherwise None. Default is 'auto'.
         error_if_nodata_invalid : bool
             Whether to raise error if nodata is out of dtype range. Default is True.
-        """
+        '''
         self.arr = arr
-        if not hasattr(self, "profile"):
+        if not hasattr(self, 'profile'):
             raise AttributeError("profile is not set yet")
 
         # update profile info
-        self.profile["count"] = arr.shape[0]
-        self.profile["height"] = arr.shape[1]
-        self.profile["width"] = arr.shape[2]
-
-        if dtype == "auto":
-            self.profile["dtype"] = dtypes.get_minimum_dtype(arr)
+        self.profile['count'] = arr.shape[0]
+        self.profile['height'] = arr.shape[1]
+        self.profile['width'] = arr.shape[2]
+
+        if dtype == 'auto':
+            self.profile['dtype'] = dtypes.get_minimum_dtype(arr)
         else:
             if not dtypes.check_dtype(dtype):
                 raise ValueError(f"dtype {dtype} is not supported")
-            self.profile["dtype"] = dtype
-
-        if nodata == "auto":
-            nodata = self.profile["nodata"]
+            self.profile['dtype'] = dtype
+
+        if nodata == 'auto':
+            nodata = self.profile['nodata']
             error_if_nodata_invalid = False
 
         if nodata is None:
-            self.profile["nodata"] = None
+            self.profile['nodata'] = None
         else:
-            dtype_ranges = dtypes.dtype_ranges[self.profile["dtype"]]
-            if dtypes.in_dtype_range(nodata, self.profile["dtype"]):
-                self.profile["nodata"] = nodata
+            dtype_ranges = dtypes.dtype_ranges[self.profile['dtype']]
+            if dtypes.in_dtype_range(nodata, self.profile['dtype']):
+                self.profile['nodata'] = nodata
             else:
                 if error_if_nodata_invalid:
                     raise ValueError(
-                        f"nodata {nodata} is out of dtype range {dtype_ranges}"
-                    )
+                        f"nodata {nodata} is out of dtype range {dtype_ranges}")
                 else:
-                    print(
-                        "Warning: nodata is out of dtype range, "
-                        "nodata will be set to None"
-                    )
-                    self.profile["nodata"] = None
+                    print('Warning: nodata is out of dtype range, '
+                          'nodata will be set to None')
+                    self.profile['nodata'] = None
 
 
 class Profile:
-    """a class to manage the profile of a raster file.
-    The profile is the metadata of the raster file and
-    can be recognized by rasterio package"""
+    '''a class to manage the profile of a raster file. 
+    The profile is the metadata of the raster file and 
+    can be recognized by rasterio package'''
 
     def __init__(self, profile: dict = None) -> None:
         self.profile = profile
@@ -518,14 +924,14 @@
 
     @classmethod
     def from_raster_file(cls, raster_file: Union[str, Path]):
-        """Create a Profile object from a raster file."""
+        '''Create a Profile object from a raster file.'''
         with rasterio.open(raster_file) as ds:
             profile = ds.profile.copy()
         return cls(profile)
 
     @classmethod
     def from_ascii_header_file(cls, ascii_file: Union[str, Path]):
-        """Create a Profile object from an ascii header file.
+        '''Create a Profile object from an ascii header file. 
         The ascii header file is the metadata of a binary.
         More information can be found at: https://desktop.arcgis.com/zh-cn/arcmap/latest/manage-data/raster-and-images/esri-ascii-raster-format.htm
 
@@ -539,67 +945,67 @@
             yllcorner     -60.000000
             cellsize      0.008333
             NODATA_value  -9999
-        """
-        df = pd.read_csv(ascii_file, sep="\s+", header=None, index_col=0)
+        '''
+        df = pd.read_csv(ascii_file, sep='\s+', header=None, index_col=0)
         df.index = df.index.str.lower()
 
-        width = int(df.loc["ncols", 1])
-        height = int(df.loc["nrows", 1])
-        cell_size = float(df.loc["cellsize", 1])
+        width = int(df.loc['ncols', 1])
+        height = int(df.loc['nrows', 1])
+        cell_size = float(df.loc['cellsize', 1])
         try:
-            left = float(df.loc["xllcorner", 1])
-            bottom = float(df.loc["yllcorner", 1])
+            left = float(df.loc['xllcorner', 1])
+            bottom = float(df.loc['yllcorner', 1])
         except:
-            left = float(df.loc["xllcenter", 1]) - cell_size / 2
-            bottom = float(df.loc["yllcenter", 1]) - cell_size / 2
+            left = float(df.loc['xllcenter', 1]) - cell_size/2
+            bottom = float(df.loc['yllcenter', 1]) - cell_size/2
 
         # pixel left lower corner to pixel left upper corner (rasterio transform)
-        top = bottom + (height + 1) * cell_size
+        top = bottom + (height+1) * cell_size
 
         tf = transform.from_origin(left, top, cell_size, cell_size)
 
         nodata = None
-        if "nodata_value" in df.index:
-            nodata = float(df.loc["nodata_value", 1])
+        if 'nodata_value' in df.index:
+            nodata = float(df.loc['nodata_value', 1])
 
         profile = {
-            "width": width,
-            "height": height,
-            "transform": tf,
-            "count": 1,
-            "nodata": nodata,
+            'width': width,
+            'height': height,
+            'transform': tf,
+            'count': 1,
+            'nodata': nodata,
         }
 
         return cls(profile)
 
     @classmethod
     def from_profile_file(cls, profile_file: Union[str, Path]):
-        """Create a Profile object from a profile file."""
-        with open(profile_file, "r") as f:
+        '''Create a Profile object from a profile file.'''
+        with open(profile_file, 'r') as f:
             profile = eval(f.read())
         return cls(profile)
 
     @classmethod
-    def from_bounds_res( 
+    def from_bounds_res(
         cls,
         bounds: Tuple[float, float, float, float],
         res: Union[float, Tuple[float, float]],
     ):
-        """Create a Profile object from bounds and resolution.
+        '''Create a Profile object from bounds and resolution.
 
         Parameters
         ----------
         bounds : tuple of float (left/W, bottom/S, right/E, top/N)
-            The bounds of the raster file.
+            The bounds of the raster file. 
         res : float or tuple of float (x_res, y_res)
-            The resolution of the raster file. If a float is provided,
+            The resolution of the raster file. If a float is provided, 
             the x_res and y_res will be the same.
 
         Returns
         -------
         Profile : Profile
             A Profile object only with width, height and transform.
-        """
+        '''
         if isinstance(res, (int, float, np.integer, np.floating)):
             res = (float(res), float(res))
         dst_w, dst_s, dst_e, dst_n = bounds
@@ -607,231 +1013,17 @@
         height = int(round((dst_n - dst_s) / res[1]))
         tf = Affine.translation(dst_w, dst_n) * Affine.scale(res[0], -res[1])
 
-        profile = {"width": width, "height": height, "transform": tf}
+        profile = {
+            'width': width,
+            'height': height,
+            'transform': tf
+        }
         return cls(profile)
 
     def to_file(self, file: Union[str, Path]):
-        """Write the profile into a file."""
+        '''Write the profile into a file.'''
         file = Path(file)
-        if file.suffix != ".profile":
-            file = file.parent / (file.name + ".profile")
-        with open(file, "w") as f:
+        if file.suffix != '.profile':
+            file = file.parent / (file.name + '.profile')
+        with open(file, 'w') as f:
             f.write(str(self))
-
-    def to_latlon(self) -> Tuple[np.ndarray, np.ndarray]:
-        '''get the latitude and longitude from profile data'''
-        tf = self.profile["transform"]
-        width = self.profile["width"]
-        height = self.profile["height"]
-        lon = tf.xoff + tf.a * np.arange(width) + tf.a * 0.5
-        lat = tf.yoff + tf.e * np.arange(height) + tf.e * 0.5
-<<<<<<< HEAD
-        return lat, lon
-=======
-        return lat, lon
-
-
-def geoinfo_from_latlon(lat, lon):
-    west, south, east, north, width, height = (
-        np.nanmin(lon),
-        np.nanmin(lat),
-        np.nanmax(lon),
-        np.nanmax(lat),
-        len(lon),
-        len(lat),
-    )
-
-    xsize = (east - west) / (width - 1)
-    ysize = (north - south) / (height - 1)
-    return (west, north, xsize, ysize, width, height)
-
-
-def transform_from_latlon(lat, lon) -> Affine:
-    """get the rasterio.transform from latitude and longitude.
-    the pixel location will shift from center to upper-left corner
-
-    Parameters
-    ----------
-    lat, lon: numpy.ndarray or list
-        latitudes and longitudes
-    """
-    west, north, xsize, ysize, _, _ = geoinfo_from_latlon(lat, lon)
-
-    tf = transform.from_origin(
-        west - 0.5 * xsize,  # center to left
-        north + 0.5 * ysize,  # center to top
-        xsize,
-        ysize,
-    )
-    return tf
-
-
-def latlon_from_profile(profile: Profile) -> np.ndarray:
-    """get the latitude and longitude from rasterio profile data
-
-    Parameters
-    ----------
-    profile: Profile
-        the profile data of rasterio dataset. It can be get from
-        rasterio.open().profile
-
-    Returns
-    --------
-    lat, lon: numpy.ndarray
-    """
-    tf = profile["transform"]
-    width = profile["width"]
-    height = profile["height"]
-    lon = tf.xoff + tf.a * np.arange(width) + tf.a * 0.5
-    lat = tf.yoff + tf.e * np.arange(height) + tf.e * 0.5
-    return lat, lon
-
-
-def write_geoinfo_into_ds(
-    ds: Union[xr.DataArray, xr.Dataset],
-    vars: Optional[Union[str, Tuple, List]] = None,
-    crs: Union[str, int, Dict, CRS] = "EPSG:4326",
-    x_dim: str = "lon",
-    y_dim: str = "lat",
-):
-    """write geoinformation in to the given xr DataArray or DataSet.
-
-    Parameters:
-    -----------
-    ds: xarray DataArray or DataSet object
-        data to be written into geoinfo.If type of ds is DataSet,
-        vars should be set
-    vars: str, tuple or list
-        variables that need to be added geoinformation
-    crs: str, int, dict or rasterio.crs.CRS object
-        the coordinate reference system. Could be any type that
-        rasterio.crs.from_user_input accepts, such as:
-          - EPSG code/string
-          - proj4 string
-          - wkt string
-          - dict of PROJ parameters or PROJ JSON
-    x_dim/y_dim: str
-        the coordinate name that presents the x/y dimension
-    """
-    if isinstance(ds, xr.DataArray):
-        ds = ds.rio.set_spatial_dims(x_dim=x_dim, y_dim=y_dim)
-        ds = ds.rio.write_crs(crs)
-    else:
-        if isinstance(vars, str):
-            ds[vars] = ds[vars].rio.set_spatial_dims(x_dim=x_dim, y_dim=y_dim)
-            ds[vars] = ds[vars].rio.write_crs(crs)
-        elif isinstance(vars, (tuple, list)):
-            for var in vars:
-                ds[var] = ds[var].rio.set_spatial_dims(x_dim=x_dim, y_dim=y_dim)
-                ds[var] = ds[var].rio.write_crs(crs)
-        elif vars is None:
-            raise TypeError("Detected type of ds is a xr.Dataset." " vars must be set")
-        else:
-            raise TypeError("vars type must be one of [str,tuple,list]")
-    return ds
-
-
-def write_geoinfo_into_nc(
-    nc_file: Union[str, Path],
-    vars: Optional[Union[str, Tuple, List]] = None,
-    crs: Union[str, int, Dict, CRS] = "EPSG:4326",
-    x_dim: str = "lon",
-    y_dim: str = "lat",
-    encode_time: bool = False,
-):
-    """write geoinformation in to the given nc file and making it could be
-    opened with geoinformation in QGIS directly.
-
-    Parameters:
-    -----------
-    nc_file: str or pathlib.Path object
-        the path of nc file
-    vars: str, tuple or list
-        variables that need to be added geoinformation
-    x_dim/y_dim: str
-        the coordinate name that presents the x/y dimension
-    crs: str, int, dict or rasterio.crs.CRS object
-        the coordinate reference system. Could be any type that
-        rasterio.crs.from_user_input accepts, such as:
-          - EPSG code/string
-          - proj4 string
-          - wkt string
-          - dict of PROJ parameters or PROJ JSON
-    encode_time: bool
-        whether to encode the time since "2000-01-01 00:00:00" if
-        "time" coordinate is exists. Default is False.
-    """
-    ds = xr.load_dataset(nc_file)
-
-    ds = write_geoinfo_into_ds(ds, vars, crs, x_dim, y_dim)
-
-    encode = {}
-    if encode_time:
-        if "time" in ds:
-            encode.update({"time": {"units": "days since 2000-01-01 00:00:00"}})
-        else:
-            print(
-                f'there is no "time" dimension in {nc_file}, '
-                "encoding process will be ignored"
-            )
-    ds.to_netcdf(nc_file, encoding=encode)
-
-
-def match_to_raster(
-    src_arr,
-    src_crs,
-    src_tf,
-    dst_height,
-    dst_width,
-    dst_crs,
-    dst_tf,
-    nodata=np.nan,
-    resampleAlg=Resampling.nearest,
-):
-    if src_arr.ndim == 2:
-        indexes = 1
-        src_n_band = 1
-        src_height, src_width = src_arr.shape
-    elif src_arr.ndim == 3:
-        src_n_band, src_height, src_width = src_arr.shape
-        indexes = np.arange(1, src_n_band + 1).tolist()
-    else:
-        raise ValueError("dimension of src_arr must be 2 or 3")
-    with MemoryFile() as memfile:
-        with memfile.open(
-            driver="GTiff",
-            count=src_n_band,
-            height=src_height,
-            width=src_width,
-            dtype="float32",
-            crs=src_crs,
-            transform=src_tf,
-        ) as src:
-            src.write(src_arr, indexes)
-
-            with MemoryFile() as memfile1:
-                with memfile1.open(
-                    driver="GTiff",
-                    count=src_n_band,
-                    height=dst_height,
-                    width=dst_width,
-                    dtype="float32",
-                    crs=dst_crs,
-                    transform=dst_tf,
-                ) as dst:
-                    if indexes == 1:
-                        indexes = [1]
-                    for i in tqdm(indexes, desc="matching raster"):
-                        reproject(
-                            source=rasterio.band(src, i),
-                            destination=rasterio.band(dst, i),
-                            src_transform=src.transform,
-                            src_crs=src.crs,
-                            dst_transform=dst.transform,
-                            dst_crs=dst.crs,
-                            resampling=resampleAlg,
-                            dst_nodata=nodata,
-                        )
-                    arr_dst = dst.read(indexes)
-    return arr_dst
->>>>>>> 0e42aa9a
