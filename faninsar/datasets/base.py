--- conflicted
+++ resolved
@@ -121,15 +121,6 @@
             self.index.insert(*item)
 
     @overload
-<<<<<<< HEAD
-    def _ensure_query_crs(self, query: BoundingBox) -> BoundingBox: ...
-
-    @overload
-    def _ensure_query_crs(self, query: Points) -> Points: ...
-
-    @overload
-    def _ensure_query_crs(self, query: Polygons) -> Polygons: ...
-=======
     def _ensure_query_crs(self, query: BoundingBox) -> BoundingBox:
         ...
 
@@ -140,7 +131,6 @@
     @overload
     def _ensure_query_crs(self, query: Polygons) -> Polygons:
         ...
->>>>>>> 2c491b58
 
     def _ensure_query_crs(
         self, query: Points | BoundingBox | Polygons
@@ -883,14 +873,8 @@
                 )
                 files_polygons_list.append(data_ls)
 
-<<<<<<< HEAD
-=======
-        # close the file handles
-        self._safe_close(vrt_fhs)
-
->>>>>>> 2c491b58
-        # parse points results
-        points_result = None
+        # Stack the points values
+        points_values = None
         if len(files_points_list) > 0:
             points_values = np.ma.asarray(files_points_list)
             dims, points_values = parse_1D_dims(points_values)
@@ -899,13 +883,9 @@
         # parse bounding boxes results
         bbox_result = None
         if len(files_bbox_list) > 0:
-            if len(query.boxes) == 1:
-<<<<<<< HEAD
-                boxes_values = np.asarray(files_bbox_list)
-=======
-                boxes_values = np.ma.asarray(files_bbox_list)
->>>>>>> 2c491b58
-                dims = parse_2D_dims(boxes_values)
+            n_band = files_bbox_list.shape[2]
+            if n_band == 1:
+                bbox_values = files_bbox_list.squeeze(axis=2).transpose(1, 0, 2, 3)
             else:
                 # stack the files for each box
                 boxes_ls = [[] for _ in range(len(query.boxes))]
@@ -1307,531 +1287,7 @@
                     f"Expected band_names to be of length {arr.shape[0]}, got {len(band_names)}"
                 )
         # parse profile
-        if bounds is None:
-            bounds = self.roi
-        profile = self.get_profile(bounds)
-        profile["count"] = arr.shape[0]
-        profile["driver"] = "GTiff"
-        profile["dtype"] = get_minimum_dtype(arr)
-        profile["nodata"] = get_nodata(arr, nodata, profile["dtype"])
-        mode = "w"
-        if Path(filename).exists():
-            if not overwrite:
-                mode = "r+"
-
-        dst = rasterio.open(filename, mode, **profile)
-
-        # parse whether to update band names
-        desc = np.asarray(dst.descriptions, dtype="str")
-        update_tags = False
-        if band_names is not None and np.all(desc == "None"):
-            update_tags = True
-
-        # parse window
-        if bbox is None:
-            win = None
-        else:
-            win = dst.window(*bbox)
-
-        # write array to tiff
-        if arr_type == "mask":
-            dst.write_mask(arr)
-        elif arr_type == "data":
-            dst.write(arr, indexes, window=win)
-            if update_tags:
-                for i, name in enumerate(band_names):
-                    dst.update_tags(i + 1, NAME=name)
-        dst.close()
-
-    def array2kml(
-        self,
-        arr: np.ndarray,
-        out_file: str | Path,
-        bounds: BoundingBox | None = None,
-        img_kwargs: dict = {},
-        cbar_kwargs: dict = {},
-        verbose: bool = True,
-    ):
-        """write a numpy array into a kml file.
-
-        Parameters
-        ----------
-        arr: numpy.ndarray
-            the numpy array to be written into kml file.
-        out_file: str or Path
-            the path of the kml file.
-        bounds : BoundingBox, optional
-            the bounds of the arr. Default is None, which means the roi of the
-            dataset will be used.
-        img_kwargs: dict
-            the keyword arguments for :func:`matplotlib.pyplot.imshow` function.
-        cbar_kwargs: dict
-            the keyword arguments for :func:`save_colorbar` function, except for
-            the out_file and mappable argument.
-        verbose: bool
-            whether to print the information of the kml file. Default is verbose.
-        """
-        if bounds is None:
-            bounds = self.roi
-
-        wgs84 = CRS.from_epsg(4326)
-        if self.crs != wgs84:
-            profile = self.get_profile(bounds)
-            lat, lon = profile.to_latlon()
-            dtype = get_minimum_dtype(arr)
-            nodata = get_nodata(arr, None, dtype)
-
-            da = xr.DataArray(arr, coords=[lat, lon], dims=["y", "x"])
-            da.rio.set_spatial_dims("x", "y", inplace=True)
-            da.rio.write_crs(self.crs, inplace=True)
-            da = da.rio.reproject(wgs84, nodata=nodata)
-            # update arr and bounds
-            arr = da.values
-            bounds, *_ = geoinfo_from_latlon(da.y, da.x)
-            bounds.set_crs(wgs84)
-
-        array2kml(arr, out_file, bounds, img_kwargs, cbar_kwargs, verbose)
-
-    def array2kmz(
-        self,
-        arr: np.ndarray,
-        out_file: str | Path,
-        bounds: BoundingBox | None = None,
-        img_kwargs: dict = {},
-        cbar_kwargs: dict = {},
-        keep_kml: bool = False,
-        verbose: bool = True,
-    ):
-        """Write a numpy array into a kmz file.
-
-        Parameters
-        ----------
-        arr: numpy.ndarray
-            the numpy array to be written into kmz file.
-        out_file: str or Path
-            the path of the kmz file.
-        bounds : BoundingBox, optional
-            the bounds of the arr. Default is None, which means the roi of the
-            dataset will be used.
-        img_kwargs: dict
-            the keyword arguments for :func:`matplotlib.pyplot.imshow` function.
-        cbar_kwargs: dict
-            the keyword arguments for :func:`save_colorbar` function, except for
-            the out_file and mappable argument.
-        keep_kml: bool
-            whether to keep the kml file. Default is False.
-        verbose: bool
-            whether to print the information of the kmz file. Default is verbose.
-        """
-        if bounds is None:
-            bounds = self.roi
-        wgs84 = CRS.from_epsg(4326)
-        if self.crs != wgs84:
-            profile = self.get_profile(bounds)
-            lat, lon = profile.to_latlon()
-            dtype = get_minimum_dtype(arr)
-            nodata = get_nodata(arr, None, dtype)
-
-            da = xr.DataArray(arr, coords=[lat, lon], dims=["y", "x"])
-            da.rio.set_spatial_dims("x", "y", inplace=True)
-            da.rio.write_crs(self.crs, inplace=True)
-            da = da.rio.reproject(wgs84, nodata=nodata)
-            # update arr and bounds
-            arr = da.values
-            bounds, *_ = geoinfo_from_latlon(da.y, da.x)
-            bounds.set_crs(wgs84)
-
-        array2kmz(arr, out_file, bounds, img_kwargs, cbar_kwargs, keep_kml, verbose)
-
-
-class HierarchicalDataset(GeoDataset):
-    """A base class for hierarchical dataset, like h5 and nc files.
-
-    .. note::
-        This class is used to load and sample data from a single file. If you
-        want to load and sample data from multiple files, you should use
-        :class:`MultiHierarchicalDataset`.
-    """
-
-    lat_name: str = "lat"
-    lon_name: str = "lon"
-
-    def __init__(
-        self,
-        path: str | Path,
-        group: str | None = None,
-        roi: BoundingBox | None = None,
-    ):
-        super().__init__()
-        self._path = Path(path)
-        self._group = group
-        self._roi = roi
-        self._update_geo_info()
-
-    def __repr__(self) -> str:
-        return self._repr_str
-
-    def _update_geo_info(self) -> None:
-        bound, res, shape, crs, ds_info = self._parse_geo_info(self._path)
-        self._bound = bound
-        self._res = res
-        self._crs = crs
-        self._shape = shape
-        self._lat = ds_info[0]
-        self._lon = ds_info[1]
-        self._variables = ds_info[2]
-        self._repr_str = ds_info[3]
-
-    def _parse_lat_lon_name(self, ds: xr.Dataset) -> tuple[str, str]:
-        """Parse the name of the latitude and longitude variables."""
-        lat_name = None
-        lon_name = None
-        if self.lat_name in ds.variables and self.lon_name in ds.variables:
-            return None
-
-        for name in ds.variables:
-            if name.lower() in lat_names:
-                lat_name = name
-            if name.lower() in lon_names:
-                lon_name = name
-        if lat_name is None or lon_name is None:
-            raise ValueError(
-                "The dataset does not contain latitude and longitude variables. "
-                "Please specify the names of the latitude and longitude variables."
-            )
-        return lat_name, lon_name
-
-<<<<<<< HEAD
-    def _parse_geo_info(self, path: str | Path) -> tuple[
-        BoundingBox,
-        tuple[float, float],
-        tuple[int, int],
-        CRS,
-    ]:
-=======
-    def _parse_geo_info(
-        self, path: str | Path
-    ) -> tuple[BoundingBox, tuple[float, float], tuple[int, int], CRS,]:
->>>>>>> 2c491b58
-        """Parse the geoinformation of the dataset."""
-        with xr.open_dataset(path) as ds:
-            coord_names = self._parse_lat_lon_name(ds)
-            if coord_names is not None:
-                self.lat_name, self.lon_name = coord_names
-
-            repr_str = ds.__repr__()
-            variables = [i for i in ds.variables]
-            lat = ds[self.lat_name].values
-            lon = ds[self.lon_name].values
-            crs = ds.rio.crs
-
-        # parse geo-information
-        if crs is None:
-            if (
-                np.all(lat >= -90)
-                and np.all(lat <= 90)
-                and np.all(lon >= -180)
-                and np.all(lon <= 180)
-            ):
-                warnings.warn(
-                    "No CRS is specified for the dataset, assuming the lat/lon values "
-                    "are in the range of WGS84."
-                )
-                crs = CRS.from_epsg(4326)
-            else:
-                raise ValueError(
-                    "No CRS is specified for the dataset, and the lat/lon values are "
-                    "not in the range of WGS84. Please specify the CRS of the dataset"
-                    "using the :meth:`set_crs` method later."
-                )
-        else:
-            crs = CRS.from_user_input(ds.rio.crs)
-        # parse bound, resolution, shape
-        bound, res, shape = geoinfo_from_latlon(lat, lon)
-        bound.set_crs(crs)
-
-        return bound, res, shape, crs, (lat, lon, variables, repr_str)
-
-    def __getitem__(self, var: str) -> xr.DataArray | xr.Dataset:
-        """Get the variable from the dataset."""
-        with xr.open_dataset(self.path, group=self.group) as ds:
-            return ds[var]
-
-    def flush_geo_info(self) -> None:
-        """Flush the geoinformation of the dataset to the given file."""
-        with xr.open_dataset(self.path, group=self.group, mode="a") as ds:
-            ds.rio.write_crs(self.crs)
-            ds.rio.set_spatial_dims(x_dim=self.lon_name, y_dim=self.lat_name)
-        self._update_geo_info()
-
-    def _bbox_query(
-        self,
-        bbox: BoundingBox,
-        variable: str | None = None,
-        **kwargs,
-    ) -> xr.DataArray | xr.Dataset:
-        """Retrieve the data of the dataset for the given bounding box."""
-        bbox = self._ensure_query_crs(bbox)
-        # get slice for lat/lon values
-        if self.lat[0] < self.lat[-1]:
-            slice_lat = slice(bbox.bottom, bbox.top)
-        else:
-            slice_lat = slice(bbox.top, bbox.bottom)
-        slice_lon = slice(bbox.left, bbox.right)
-        # open and read the dataset
-        if variable is None:
-            ds = xr.open_dataarray(self.path, group=self.group, **kwargs)
-        else:
-            ds = xr.open_dataset(self.path, group=self.group, **kwargs)[variable]
-        if "y" not in ds.coords or "x" not in ds.coords:
-            ds = ds.rename({self.lat_name: "y", self.lon_name: "x"})
-        data = ds.sel(y=slice_lat, x=slice_lon)
-        # close dataset
-        ds.close()
-
-        return data
-
-    def _points_query(
-        self,
-        points: Points,
-        variable: str | None = None,
-    ) -> np.ndarray:
-        """Return the values of dataset at given points. Points that outside the dataset will be masked."""
-        pass
-
-    def _polygons_query(
-        self,
-        polygons: Polygons,
-        variable: str | None = None,
-    ) -> np.ndarray:
-        """Return the values of the dataset at the given polygons."""
-        pass
-
-    def query(
-        self,
-        query: GeoQuery | Points | BoundingBox | Polygons,
-        variable: str | None = None,
-        **kwargs,
-    ) -> QueryResult:
-        """Retrieve images values for given query.
-
-        Parameters
-        ----------
-        query : GeoQuery | Points | BoundingBox | Polygons
-            query to index the dataset. It can be :class:`Points`,
-            :class:`BoundingBox`, :class:`Polygons`,
-            or a composite :class:`GeoQuery` (recommended) object.
-        variable : str, optional
-            name of the variable to retrieve. If None, all variables will be retrieved.
-        **kwargs : dict
-            keyword arguments to pass to :meth:`xarray.open_dataarray` if
-            variable is None, otherwise to :meth:`xarray.open_dataset`.
-        """
-        if isinstance(query, Points):
-            query = GeoQuery(points=query)
-        if isinstance(query, BoundingBox):
-            query = GeoQuery(boxes=query)
-        if isinstance(query, Polygons):
-            query = GeoQuery(polygons=query)
-
-        result = self._sample_data(query, variable, **kwargs)
-
-        return result
-
-    def _sample_data(
-        self,
-        query: GeoQuery,
-        variable: str | None = None,
-        **kwargs,
-    ):
-        # TODO: refine points and polygons query
-        # parse points result
-        points_result = None
-        if query.points is not None:
-            points_values = self._points_query(query.points, variable, **kwargs)
-            dims, points_result = parse_1D_dims(points_values, multi_files=False)
-            points_result = {"data": points_values, "dims": dims}
-        # parse bounding boxes result
-        boxes_result = None
-        if query.boxes is not None:
-            if len(query.boxes) == 1:
-                boxes_values = self._bbox_query(query.boxes[0], variable, **kwargs)
-                dims = parse_2D_dims(boxes_values)
-            else:
-                boxes_values = [
-                    self._bbox_query(bbox, variable, **kwargs) for bbox in query.boxes
-                ]
-                dims = parse_2D_dims(boxes_values[0], details=False)
-                dims = f"boxes:{len(boxes_values)}, ({dims})"
-            boxes_result = {"data": boxes_values, "dims": f"({dims})"}
-        # parse polygons result
-        polygons_result = None
-        if query.polygons is not None:
-            polygons_values = self._polygons_query(query.polygons, variable)
-            pass
-
-        result = QueryResult(points_result, boxes_result, polygons_result, query)
-        return result
-
-    def sel(
-        self,
-        variable: str | None = None,
-        **kwargs,
-    ) -> xr.DataArray | xr.Dataset:
-        """Select a variable from the dataset. This method is a wrapper of
-        :meth:`xarray.Dataset.sel` or :meth:`xarray.DataArray.sel`.
-
-        Parameters
-        ----------
-        variable : str, optional
-            name of the variable to select. If None, the entire dataset will be selected.
-        **kwargs : dict
-            keyword arguments to pass to :meth:`xarray.Dataset.sel` or :meth:`xarray.DataArray.sel`.
-        """
-        with xr.open_dataset(self.path, group=self.group) as ds:
-            if variable is None:
-                data = ds.sel(**kwargs)
-            else:
-                data = ds[variable].sel(**kwargs)
-        return data
-
-    def isel(
-        self,
-        variable: str | None = None,
-        **kwargs,
-    ) -> xr.DataArray | xr.Dataset:
-        """Index a variable from the dataset. This method is a wrapper of
-        :meth:`xarray.Dataset.isel` or :meth:`xarray.DataArray.isel`.
-
-        Parameters
-        ----------
-        variable : str, optional
-            name of the variable to index. If None, the entire dataset will be indexed.
-        **kwargs : dict
-            keyword arguments to pass to :meth:`xarray.Dataset.isel` or :meth:`xarray.DataArray.isel`.
-        """
-        with xr.open_dataset(self.path, group=self.group) as ds:
-            if variable is None:
-                data = ds.isel(**kwargs)
-            else:
-                data = ds[variable].isel(**kwargs)
-        return data
-
-    def set_crs(self, crs: CRS | str):
-        """Set the CRS of the dataset.
-
-        .. note::
-            This method is used to set the CRS of the dataset if it is not
-            specified in the dataset. If the CRS is already specified in the
-            dataset, this method will overwrite the CRS.
-        """
-        self._crs = CRS.from_user_input(crs)
-        self._bounds.set_crs(self._crs)
-
-    @property
-    def path(self) -> Path:
-        """the path of the dataset."""
-        return self._path
-
-    @property
-    def group(self) -> str:
-        """the group of the dataset."""
-        return self._group
-
-    @property
-    def shape(self) -> tuple[int, int]:
-        """the shape of the dataset in (height, width)."""
-        return self._shape
-
-    @property
-    def bounds(self) -> BoundingBox:
-        """the bounds of the dataset."""
-        return self._bound
-
-    @property
-    def lat(self) -> np.ndarray:
-        """the latitudes of the dataset."""
-        return self._lat
-
-    @property
-    def lon(self) -> np.ndarray:
-        """the longitudes of the dataset."""
-        return self._lon
-
-    @property
-    def variables(self) -> list[str]:
-        """the variables of the dataset."""
-        return self._variables
-
-    def get_profile(
-        self, bbox: BoundingBox | Literal["roi"] | Literal["bounds"] = "roi"
-    ) -> Profile | None:
-        bbox = self._ensure_bbox(bbox)
-        if bbox is None:
-            return None
-        profile = Profile.from_bounds_res(bbox, self.res)
-        profile["crs"] = self.crs
-        return profile
-
-    def array2tiff(
-        self,
-        arr: np.ndarray,
-        filename: str | Path,
-        bounds: BoundingBox | None = None,
-        bbox: BoundingBox | None = None,
-        band_names: Sequence[str] | None = None,
-        arr_type: Literal["data", "mask"] = "data",
-        nodata: float | int | None = None,
-        overwrite: bool = False,
-    ) -> None:
-        """Save a numpy array to a tiff file using the geoinformation of dataset.
-
-        Parameters
-        ----------
-        arr : numpy.ndarray
-            numpy array to save. arr can be a 2D array or a 3D array. If arr is a
-            3D array, the first dimension should be the band dimension.
-        filename : str or Path
-            path to the tiff file to save
-        bounds : BoundingBox, optional
-            the bounds of the output dataset. Default is None, which means the
-            roi of the dataset will be used.
-        bbox : BoundingBox, optional
-            if specified, the input array will be saved to the given part/bbox of
-            dataset. Default is None, which means the array will be saved to the
-            entire dataset.
-        band_names : Sequence of str, optional
-            names of bands to save. Default is None, which will use the band indexes.
-        arr_type : str, one of ['data', 'mask'], optional
-            type of the array to save. Default is 'data'.
-        nodata : float or int, optional
-            no data value of the dataset. If None, will automatically parse the
-            a proper no data value for the array.
-        overwrite : bool, optional
-            if True, overwrite the existing file. Default is False, which means
-            the array will be saved in append mode (r+ mode).
-        """
-        # check arr dimension
-        if arr.ndim == 2:
-            indexes = [1]
-            arr = arr[np.newaxis, :, :]
-        elif arr.ndim == 3:
-            indexes = [i + 1 for i in range(arr.shape[0])]
-        else:
-            raise ValueError(
-                f"Expected arr to be an array with shape of (n_lat, n_lon) or "
-                f"(n_band, n_lat, n_lon), got {arr.shape}"
-            )
-        # check length of band_names
-        if band_names is not None:
-            if len(band_names) != arr.shape[0]:
-                raise ValueError(
-                    f"Expected band_names to be of length {arr.shape[0]}, got {len(band_names)}"
-                )
-        # parse profile
-        if bounds is None:
-            bounds = self.roi
-        profile = self.get_profile(bounds)
+        profile = self.get_profile(self.roi)
         profile["count"] = arr.shape[0]
         profile["driver"] = "GTiff"
         profile["dtype"] = get_minimum_dtype(arr)
